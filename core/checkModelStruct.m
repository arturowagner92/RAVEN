--- conflicted
+++ resolved
@@ -1,735 +1,357 @@
-<<<<<<< HEAD
-function checkModelStruct(model,throwErrors,trimWarnings)
-% checkModelStruct
-%   Performs a number of checks to ensure that a model structure is ok
-%
-%   model           a model structure
-%   throwErrors     true if the function should throw errors if
-%                   inconsistencies are found. The alternative is to
-%                   print warnings for all types of issues (opt, default true)
-%   trimWarnings    true if only a maximal of 10 items should be displayed in
-%                   a given error/warning (opt, default true)
-%
-%   NOTE: This is performed after importing a model from Excel or before
-%   attempting to export a model to SBML format.
-%
-%   Usage: checkModelStruct(model,throwErrors,trimWarnings)
-%
-%   Eduard Kerkhoven; 2018-02-23
-%
-
-if nargin<2
-    throwErrors=true;
-end
-if nargin<3
-    trimWarnings=true;
-end
-
-%Missing elements
-fields={'id';'description';'rxns';'mets';'S';'lb';'ub';'rev';'c';'b';'comps';'metComps'};
-for i=1:numel(fields)
-    if ~isfield(model,fields{i})
-        EM=['The model is missing the "' fields{i} '" field'];
-        dispEM(EM,throwErrors);
-    end
-end
-
-%Type check
-if ~ischar(model.id)
-    EM='The "id" field must be a string';
-    dispEM(EM,throwErrors);
-end
-if ~ischar(model.description)
-    EM='The "description" field must be a string';
-    dispEM(EM,throwErrors);
-end
-if ~iscellstr(model.rxns)
-    EM='The "rxns" field must be a cell array of strings';
-    dispEM(EM,throwErrors);
-end
-if ~iscellstr(model.mets)
-    EM='The "mets" field must be a cell array of strings';
-    dispEM(EM,throwErrors);
-end
-if ~isnumeric(model.S)
-    EM='The "S" field must be of type "double"';
-    dispEM(EM,throwErrors);
-end
-if ~isnumeric(model.lb)
-    EM='The "lb" field must be of type "double"';
-    dispEM(EM,throwErrors);
-end
-if ~isnumeric(model.ub)
-    EM='The "ub" field must be of type "double"';
-    dispEM(EM,throwErrors);
-end
-if ~isnumeric(model.rev)
-    EM='The "rev" field must be of type "double"';
-    dispEM(EM,throwErrors);
-end
-if ~isnumeric(model.c)
-    EM='The "c" field must be of type "double"';
-    dispEM(EM,throwErrors);
-end
-if ~isnumeric(model.b)
-    EM='The "b" field must be of type "double"';
-    dispEM(EM,throwErrors);
-end
-if ~iscellstr(model.comps)
-    EM='The "comps" field must be a cell array of strings';
-    dispEM(EM,throwErrors);
-end
-if ~isnumeric(model.metComps)
-    EM='The "metComps" field must be of type "double"';
-    dispEM(EM,throwErrors);
-end
-if isfield(model,'compNames')
-    if ~iscellstr(model.compNames)
-        EM='The "compNames" field must be a cell array of strings';
-        dispEM(EM,throwErrors);
-    end
-end
-if isfield(model,'compOutside')
-    if ~iscellstr(model.compOutside)
-        EM='The "compOutside" field must be a cell array of strings';
-        dispEM(EM,throwErrors);
-    end
-end
-if isfield(model,'rxnNames')
-    if ~iscellstr(model.rxnNames)
-        EM='The "rxnNames" field must be a cell array of strings';
-        dispEM(EM,throwErrors);
-    end
-end
-if isfield(model,'metNames')
-    if ~iscellstr(model.metNames)
-        EM='The "metNames" field must be a cell array of strings';
-        dispEM(EM,throwErrors);
-    end
-end
-if isfield(model,'genes')
-    if ~iscellstr(model.genes)
-        EM='The "genes" field must be a cell array of strings';
-        dispEM(EM,throwErrors);
-    end
-end
-if isfield(model,'rxnGeneMat')
-    if ~isnumeric(model.rxnGeneMat)
-        EM='The "rxnGeneMat" field must be of type "double"';
-        dispEM(EM,throwErrors);
-    end
-end
-if isfield(model,'grRules')
-    if ~iscellstr(model.grRules)
-        EM='The "grRules" field must be a cell array of strings';
-        dispEM(EM,throwErrors);
-    end
-end
-if isfield(model,'rxnComps')
-    if ~isnumeric(model.rxnComps)
-        EM='The "rxnComps" field must be of type "double"';
-        dispEM(EM,throwErrors);
-    end
-end
-if isfield(model,'inchis')
-    if ~iscellstr(model.inchis)
-        EM='The "inchis" field must be a cell array of strings';
-        dispEM(EM,throwErrors);
-    end
-end
-if isfield(model,'metFormulas')
-    if ~iscellstr(model.metFormulas)
-        EM='The "metFormulas" field must be a cell array of strings';
-        dispEM(EM,throwErrors);
-    end
-end
-if isfield(model,'metCharges')
-    if ~isnumeric(model.metCharges)
-        EM='The "metCharges" field must be a double';
-        dispEM(EM,throwErrors);
-    end
-end
-if isfield(model,'subSystems')
-    if ~iscellstr(model.subSystems)
-        EM='The "subSystems" field must be a cell array';
-        dispEM(EM,throwErrors);
-    end
-end
-if isfield(model,'eccodes')
-    if ~iscellstr(model.eccodes)
-        EM='The "eccodes" field must be a cell array of strings';
-        dispEM(EM,throwErrors);
-    end
-end
-if isfield(model,'unconstrained')
-    if ~isnumeric(model.unconstrained)
-        EM='The "unconstrained" field must be of type "double"';
-        dispEM(EM,throwErrors);
-    end
-end
-if isfield(model,'rxnNotes')
-    if ~iscellstr(model.rxnNotes)
-        EM='The "rxnNotes" field must be a cell array of strings';
-        dispEM(EM,throwErrors);
-    end
-end
-if isfield(model,'rxnReferences')
-    if ~iscellstr(model.rxnReferences)
-        EM='The "rxnReferences" field must be a cell array of strings';
-        dispEM(EM,throwErrors);
-    end
-end
-if isfield(model,'rxnConfidenceScores')
-    if ~iscellstr(model.rxnConfidenceScores)
-        EM='The "rxnConfidenceScores" field must be a cell array of strings';
-        dispEM(EM,throwErrors);
-    end
-end
-
-%Empty strings
-if isempty(model.id)
-    EM='The "id" field cannot be empty';
-    dispEM(EM,throwErrors);
-end
-if any(cellfun(@isempty,model.rxns))
-    EM='The model contains empty reaction IDs';
-    dispEM(EM,throwErrors);
-end
-if any(cellfun(@isempty,model.mets))
-    EM='The model contains empty metabolite IDs';
-    dispEM(EM,throwErrors);
-end
-if any(cellfun(@isempty,model.comps))
-    EM='The model contains empty compartment IDs';
-    dispEM(EM,throwErrors);
-end
-EM='The following metabolites have empty names:';
-dispEM(EM,throwErrors,model.mets(cellfun(@isempty,model.metNames)),trimWarnings);
-
-if isfield(model,'genes')
-    if any(cellfun(@isempty,model.genes))
-        EM='The model contains empty gene IDs';
-        dispEM(EM,throwErrors);
-    end
-end
-
-%Illegal characters in IDs
-EM='Illegal characters in reaction IDs:';
-dispEM(EM,throwErrors,model.rxns(illegal(model.rxns,'id')),trimWarnings);
-EM='Illegal characters in metabolite IDs:';
-dispEM(EM,throwErrors,model.mets(illegal(model.mets,'id')),trimWarnings);
-EM='Illegal characters in compartment IDs:';
-dispEM(EM,throwErrors,model.comps(illegal(model.comps,'id')),trimWarnings);
-
-%Duplicates
-EM='The following reaction IDs are duplicates:';
-dispEM(EM,throwErrors,model.rxns(duplicates(model.rxns)),trimWarnings);
-EM='The following metabolite IDs are duplicates:';
-dispEM(EM,throwErrors,model.mets(duplicates(model.mets)),trimWarnings);
-EM='The following compartment IDs are duplicates:';
-dispEM(EM,throwErrors,model.comps(duplicates(model.comps)),trimWarnings);
-if isfield(model,'genes')
-    EM='The following genes are duplicates:';
-    dispEM(EM,throwErrors,model.genes(duplicates(model.genes)),trimWarnings);
-end
-metInComp=strcat(model.metNames,'[',model.comps(model.metComps),']');
-EM='The following metabolites already exist in the same compartment:';
-dispEM(EM,throwErrors,metInComp(duplicates(metInComp)),trimWarnings);
-
-%Elements never used (print only as warnings
-EM='The following reactions are empty (no involved metabolites):';
-dispEM(EM,false,model.rxns(~any(model.S,1)),trimWarnings);
-'The following metabolites are never used in a reaction:';
-dispEM(EM,false,model.mets(~any(model.S,2)),trimWarnings);
-if isfield(model,'genes')
-    EM='The following genes are not associated to a reaction:';
-    dispEM(EM,false,model.genes(~any(model.rxnGeneMat,1)),trimWarnings);
-end
-I=true(numel(model.comps),1);
-I(model.metComps)=false;
-EM='The following compartments contain no metabolites:';
-dispEM(EM,false,model.comps(I),trimWarnings);
-
-%Contradicting bounds
-EM='The following reactions have contradicting bounds:';
-dispEM(EM,throwErrors,model.rxns(model.lb>model.ub),trimWarnings);
-EM='The following reactions have bounds contradicting their reversibility:';
-dispEM(EM,throwErrors,model.rxns(model.lb<0 & model.rev==0),trimWarnings);
-
-%Mapping of compartments
-if isfield(model,'compOutside')
-    EM='The following compartments are in "compOutside" but not in "comps":';
-    dispEM(EM,throwErrors,setdiff(model.compOutside,[{''};model.comps]),trimWarnings);
-end
-
-%Met names which start with number
-I=false(numel(model.metNames),1);
-for i=1:numel(model.metNames)
-   index=strfind(model.metNames{i},' ');
-   if any(index)
-       if any(str2double(model.metNames{i}(1:index(1)-1)))
-           I(i)=true;
-       end
-   end
-end
-EM='The following metabolite names begin with a number directly followed by space:';
-dispEM(EM,throwErrors,model.mets(I),trimWarnings);
-
-%Non-parseable composition
-if isfield(model,'metFormulas')
-    [~, ~, exitFlag]=parseFormulas(model.metFormulas,true,false);
-    EM='The composition for the following metabolites could not be parsed:';
-    dispEM(EM,false,model.mets(exitFlag==-1),trimWarnings);
-end
-
-%Check if there are metabolites with different names but the same MIRIAM
-%codes
-if isfield(model,'metMiriams')
-    miriams=containers.Map();
-    for i=1:numel(model.mets)
-       if ~isempty(model.metMiriams{i})
-          %Loop through and add for each miriam
-          for j=1:numel(model.metMiriams{i}.name)
-             %Get existing metabolite indexes
-             current=strcat(model.metMiriams{i}.name{j},'/',model.metMiriams{i}.value{j});
-             if isKey(miriams,current)
-                 existing=miriams(current);
-             else
-                 existing=[];
-             end
-             miriams(current)=[existing;i];
-          end
-       end
-    end
-
-    %Get all keys
-    allMiriams=keys(miriams);
-
-    hasMultiple=false(numel(allMiriams),1);
-    for i=1:numel(allMiriams)
-        if numel(miriams(allMiriams{i}))>1
-           %Check if they all have the same name
-           if numel(unique(model.metNames(miriams(allMiriams{i}))))>1
-               hasMultiple(i)=true;
-           end
-        end
-    end
-
-    %Print output
-    EM='The following MIRIAM strings are associated to more than one unique metabolite name:';
-    dispEM(EM,false,allMiriams(hasMultiple));
-end
-
-%Check if there are metabolites with different names but the same InChI
-%codes
-if isfield(model,'inchis')
-    inchis=containers.Map();
-    for i=1:numel(model.mets)
-       if ~isempty(model.inchis{i})
-         %Get existing metabolite indexes
-         if isKey(inchis,model.inchis{i})
-             existing=inchis(model.inchis{i});
-         else
-             existing=[];
-         end
-         inchis(model.inchis{i})=[existing;i];
-       end
-    end
-
-    %Get all keys
-    allInchis=keys(inchis);
-
-    hasMultiple=false(numel(allInchis),1);
-    for i=1:numel(allInchis)
-        if numel(inchis(allInchis{i}))>1
-           %Check if they all have the same name
-           if numel(unique(model.metNames(inchis(allInchis{i}))))>1
-               hasMultiple(i)=true;
-           end
-        end
-    end
-
-    %Print output
-    EM='The following InChI strings are associated to more than one unique metabolite name:';
-    dispEM(EM,false,allInchis(hasMultiple));
-end
-end
-
-function I=duplicates(strings)
-    I=false(numel(strings),1);
-    [J, K]=unique(strings);
-    if numel(J)~=numel(strings)
-        L=1:numel(strings);
-        L(K)=[];
-        I(L)=true;
-    end
-end
-
-function I=illegal(strings,type)
-    %Just to save some space
-    if strcmpi(type,'id')
-        %Checks which strings in a cell array contains illegal characters
-        I=cellfun(@any,regexp(strings,'[^a-z_A-Z0-9-]', 'once'));
-    else
-
-    end
-end
-=======
-function checkModelStruct(model,throwErrors,trimWarnings)
-% checkModelStruct
-%   Performs a number of checks to ensure that a model structure is ok
-%
-%   model           a model structure
-%   throwErrors     true if the function should throw errors if
-%                   inconsistencies are found. The alternative is to
-%                   print warnings for all types of issues (opt, default true)
-%   trimWarnings    true if only a maximal of 10 items should be displayed in
-%                   a given error/warning (opt, default true)
-%
-%   NOTE: This is performed after importing a model from Excel or before
-%   attempting to export a model to SBML format.
-%
-%   Usage: checkModelStruct(model,throwErrors,trimWarnings)
-%
-%   Eduard Kerkhoven, 2018-02-23
-%
-
-if nargin<2
-    throwErrors=true;
-end
-if nargin<3
-    trimWarnings=true;
-end
-
-%Missing elements
-fields={'id';'description';'rxns';'mets';'S';'lb';'ub';'rev';'c';'b';'comps';'metComps'};
-for i=1:numel(fields)
-    if ~isfield(model,fields{i})
-        EM=['The model is missing the "' fields{i} '" field'];
-        dispEM(EM,throwErrors);
-    end
-end
-
-%Type check
-if ~ischar(model.id)
-    EM='The "id" field must be a string';
-    dispEM(EM,throwErrors);
-end
-if ~ischar(model.description)
-    EM='The "description" field must be a string';
-    dispEM(EM,throwErrors);
-end
-if ~iscellstr(model.rxns)
-    EM='The "rxns" field must be a cell array of strings';
-    dispEM(EM,throwErrors);
-end
-if ~iscellstr(model.mets)
-    EM='The "mets" field must be a cell array of strings';
-    dispEM(EM,throwErrors);
-end
-if ~isnumeric(model.S)
-    EM='The "S" field must be of type "double"';
-    dispEM(EM,throwErrors);
-end
-if ~isnumeric(model.lb)
-    EM='The "lb" field must be of type "double"';
-    dispEM(EM,throwErrors);
-end
-if ~isnumeric(model.ub)
-    EM='The "ub" field must be of type "double"';
-    dispEM(EM,throwErrors);
-end
-if ~isnumeric(model.rev)
-    EM='The "rev" field must be of type "double"';
-    dispEM(EM,throwErrors);
-end
-if ~isnumeric(model.c)
-    EM='The "c" field must be of type "double"';
-    dispEM(EM,throwErrors);
-end
-if ~isnumeric(model.b)
-    EM='The "b" field must be of type "double"';
-    dispEM(EM,throwErrors);
-end
-if ~iscellstr(model.comps)
-    EM='The "comps" field must be a cell array of strings';
-    dispEM(EM,throwErrors);
-end
-if ~isnumeric(model.metComps)
-    EM='The "metComps" field must be of type "double"';
-    dispEM(EM,throwErrors);
-end
-if isfield(model,'compNames')
-    if ~iscellstr(model.compNames)
-        EM='The "compNames" field must be a cell array of strings';
-        dispEM(EM,throwErrors);
-    end
-end
-if isfield(model,'compOutside')
-    if ~iscellstr(model.compOutside)
-        EM='The "compOutside" field must be a cell array of strings';
-        dispEM(EM,throwErrors);
-    end
-end
-if isfield(model,'rxnNames')
-    if ~iscellstr(model.rxnNames)
-        EM='The "rxnNames" field must be a cell array of strings';
-        dispEM(EM,throwErrors);
-    end
-end
-if isfield(model,'metNames')
-    if ~iscellstr(model.metNames)
-        EM='The "metNames" field must be a cell array of strings';
-        dispEM(EM,throwErrors);
-    end
-end
-if isfield(model,'genes')
-    if ~iscellstr(model.genes)
-        EM='The "genes" field must be a cell array of strings';
-        dispEM(EM,throwErrors);
-    end
-end
-if isfield(model,'rxnGeneMat')
-    if ~isnumeric(model.rxnGeneMat)
-        EM='The "rxnGeneMat" field must be of type "double"';
-        dispEM(EM,throwErrors);
-    end
-end
-if isfield(model,'grRules')
-    if ~iscellstr(model.grRules)
-        EM='The "grRules" field must be a cell array of strings';
-        dispEM(EM,throwErrors);
-    end
-end
-if isfield(model,'rxnComps')
-    if ~isnumeric(model.rxnComps)
-        EM='The "rxnComps" field must be of type "double"';
-        dispEM(EM,throwErrors);
-    end
-end
-if isfield(model,'inchis')
-    if ~iscellstr(model.inchis)
-        EM='The "inchis" field must be a cell array of strings';
-        dispEM(EM,throwErrors);
-    end
-end
-if isfield(model,'metFormulas')
-    if ~iscellstr(model.metFormulas)
-        EM='The "metFormulas" field must be a cell array of strings';
-        dispEM(EM,throwErrors);
-    end
-end
-if isfield(model,'metCharges')
-    if ~isnumeric(model.metCharges)
-        EM='The "metCharges" field must be a double';
-        dispEM(EM,throwErrors);
-    end
-end
-if isfield(model,'subSystems')
-    if ~iscellstr(model.subSystems)
-        EM='The "subSystems" field must be a cell array of strings';
-        dispEM(EM,throwErrors);
-    end
-end
-if isfield(model,'eccodes')
-    if ~iscellstr(model.eccodes)
-        EM='The "eccodes" field must be a cell array of strings';
-        dispEM(EM,throwErrors);
-    end
-end
-if isfield(model,'unconstrained')
-    if ~isnumeric(model.unconstrained)
-        EM='The "unconstrained" field must be of type "double"';
-        dispEM(EM,throwErrors);
-    end
-end
-if isfield(model,'rxnNotes')
-    if ~iscellstr(model.rxnNotes)
-        EM='The "rxnNotes" field must be a cell array of strings';
-        dispEM(EM,throwErrors);
-    end
-end
-if isfield(model,'rxnReferences')
-    if ~iscellstr(model.rxnReferences)
-        EM='The "rxnReferences" field must be a cell array of strings';
-        dispEM(EM,throwErrors);
-    end
-end
-if isfield(model,'rxnConfidenceScores')
-    if ~iscellstr(model.rxnConfidenceScores)
-        EM='The "rxnConfidenceScores" field must be a cell array of strings';
-        dispEM(EM,throwErrors);
-    end
-end
-
-%Empty strings
-if isempty(model.id)
-    EM='The "id" field cannot be empty';
-    dispEM(EM,throwErrors);
-end
-if any(cellfun(@isempty,model.rxns))
-    EM='The model contains empty reaction IDs';
-    dispEM(EM,throwErrors);
-end
-if any(cellfun(@isempty,model.mets))
-    EM='The model contains empty metabolite IDs';
-    dispEM(EM,throwErrors);
-end
-if any(cellfun(@isempty,model.comps))
-    EM='The model contains empty compartment IDs';
-    dispEM(EM,throwErrors);
-end
-EM='The following metabolites have empty names:';
-dispEM(EM,throwErrors,model.mets(cellfun(@isempty,model.metNames)),trimWarnings);
-
-if isfield(model,'genes')
-    if any(cellfun(@isempty,model.genes))
-        EM='The model contains empty gene IDs';
-        dispEM(EM,throwErrors);
-    end
-end
-
-%Duplicates
-EM='The following reaction IDs are duplicates:';
-dispEM(EM,throwErrors,model.rxns(duplicates(model.rxns)),trimWarnings);
-EM='The following metabolite IDs are duplicates:';
-dispEM(EM,throwErrors,model.mets(duplicates(model.mets)),trimWarnings);
-EM='The following compartment IDs are duplicates:';
-dispEM(EM,throwErrors,model.comps(duplicates(model.comps)),trimWarnings);
-if isfield(model,'genes')
-    EM='The following genes are duplicates:';
-    dispEM(EM,throwErrors,model.genes(duplicates(model.genes)),trimWarnings);
-end
-metInComp=strcat(model.metNames,'[',model.comps(model.metComps),']');
-EM='The following metabolites already exist in the same compartment:';
-dispEM(EM,throwErrors,metInComp(duplicates(metInComp)),trimWarnings);
-
-%Elements never used (print only as warnings
-EM='The following reactions are empty (no involved metabolites):';
-dispEM(EM,false,model.rxns(~any(model.S,1)),trimWarnings);
-'The following metabolites are never used in a reaction:';
-dispEM(EM,false,model.mets(~any(model.S,2)),trimWarnings);
-if isfield(model,'genes')
-    EM='The following genes are not associated to a reaction:';
-    dispEM(EM,false,model.genes(~any(model.rxnGeneMat,1)),trimWarnings);
-end
-I=true(numel(model.comps),1);
-I(model.metComps)=false;
-EM='The following compartments contain no metabolites:';
-dispEM(EM,false,model.comps(I),trimWarnings);
-
-%Contradicting bounds
-EM='The following reactions have contradicting bounds:';
-dispEM(EM,throwErrors,model.rxns(model.lb>model.ub),trimWarnings);
-EM='The following reactions have bounds contradicting their reversibility:';
-dispEM(EM,throwErrors,model.rxns(model.lb<0 & model.rev==0),trimWarnings);
-
-%Mapping of compartments
-if isfield(model,'compOutside')
-    EM='The following compartments are in "compOutside" but not in "comps":';
-    dispEM(EM,throwErrors,setdiff(model.compOutside,[{''};model.comps]),trimWarnings);
-end
-
-%Met names which start with number
-I=false(numel(model.metNames),1);
-for i=1:numel(model.metNames)
-   index=strfind(model.metNames{i},' ');
-   if any(index)
-       if any(str2double(model.metNames{i}(1:index(1)-1)))
-           I(i)=true;
-       end
-   end
-end
-EM='The following metabolite names begin with a number directly followed by space:';
-dispEM(EM,throwErrors,model.mets(I),trimWarnings);
-
-%Non-parseable composition
-if isfield(model,'metFormulas')
-    [~, ~, exitFlag]=parseFormulas(model.metFormulas,true,false);
-    EM='The composition for the following metabolites could not be parsed:';
-    dispEM(EM,false,model.mets(exitFlag==-1),trimWarnings);
-end
-
-%Check if there are metabolites with different names but the same MIRIAM
-%codes
-if isfield(model,'metMiriams')
-    miriams=containers.Map();
-    for i=1:numel(model.mets)
-       if ~isempty(model.metMiriams{i})
-          %Loop through and add for each miriam
-          for j=1:numel(model.metMiriams{i}.name)
-             %Get existing metabolite indexes
-             current=strcat(model.metMiriams{i}.name{j},'/',model.metMiriams{i}.value{j});
-             if isKey(miriams,current)
-                 existing=miriams(current);
-             else
-                 existing=[];
-             end
-             miriams(current)=[existing;i];
-          end
-       end
-    end
-
-    %Get all keys
-    allMiriams=keys(miriams);
-
-    hasMultiple=false(numel(allMiriams),1);
-    for i=1:numel(allMiriams)
-        if numel(miriams(allMiriams{i}))>1
-           %Check if they all have the same name
-           if numel(unique(model.metNames(miriams(allMiriams{i}))))>1
-               hasMultiple(i)=true;
-           end
-        end
-    end
-
-    %Print output
-    EM='The following MIRIAM strings are associated to more than one unique metabolite name:';
-    dispEM(EM,false,allMiriams(hasMultiple));
-end
-
-%Check if there are metabolites with different names but the same InChI
-%codes
-if isfield(model,'inchis')
-    inchis=containers.Map();
-    for i=1:numel(model.mets)
-       if ~isempty(model.inchis{i})
-         %Get existing metabolite indexes
-         if isKey(inchis,model.inchis{i})
-             existing=inchis(model.inchis{i});
-         else
-             existing=[];
-         end
-         inchis(model.inchis{i})=[existing;i];
-       end
-    end
-
-    %Get all keys
-    allInchis=keys(inchis);
-
-    hasMultiple=false(numel(allInchis),1);
-    for i=1:numel(allInchis)
-        if numel(inchis(allInchis{i}))>1
-           %Check if they all have the same name
-           if numel(unique(model.metNames(inchis(allInchis{i}))))>1
-               hasMultiple(i)=true;
-           end
-        end
-    end
-
-    %Print output
-    EM='The following InChI strings are associated to more than one unique metabolite name:';
-    dispEM(EM,false,allInchis(hasMultiple));
-end
-end
-
-function I=duplicates(strings)
-    I=false(numel(strings),1);
-    [J, K]=unique(strings);
-    if numel(J)~=numel(strings)
-        L=1:numel(strings);
-        L(K)=[];
-        I(L)=true;
-    end
-end
->>>>>>> f927198c
+function checkModelStruct(model,throwErrors,trimWarnings)
+% checkModelStruct
+%   Performs a number of checks to ensure that a model structure is ok
+%
+%   model           a model structure
+%   throwErrors     true if the function should throw errors if
+%                   inconsistencies are found. The alternative is to
+%                   print warnings for all types of issues (opt, default true)
+%   trimWarnings    true if only a maximal of 10 items should be displayed in
+%                   a given error/warning (opt, default true)
+%
+%   NOTE: This is performed after importing a model from Excel or before
+%   attempting to export a model to SBML format.
+%
+%   Usage: checkModelStruct(model,throwErrors,trimWarnings)
+%
+%   Eduard Kerkhoven; 2018-02-23
+%
+
+if nargin<2
+    throwErrors=true;
+end
+if nargin<3
+    trimWarnings=true;
+end
+
+%Missing elements
+fields={'id';'description';'rxns';'mets';'S';'lb';'ub';'rev';'c';'b';'comps';'metComps'};
+for i=1:numel(fields)
+    if ~isfield(model,fields{i})
+        EM=['The model is missing the "' fields{i} '" field'];
+        dispEM(EM,throwErrors);
+    end
+end
+
+%Type check
+if ~ischar(model.id)
+    EM='The "id" field must be a string';
+    dispEM(EM,throwErrors);
+end
+if ~ischar(model.description)
+    EM='The "description" field must be a string';
+    dispEM(EM,throwErrors);
+end
+if ~iscellstr(model.rxns)
+    EM='The "rxns" field must be a cell array of strings';
+    dispEM(EM,throwErrors);
+end
+if ~iscellstr(model.mets)
+    EM='The "mets" field must be a cell array of strings';
+    dispEM(EM,throwErrors);
+end
+if ~isnumeric(model.S)
+    EM='The "S" field must be of type "double"';
+    dispEM(EM,throwErrors);
+end
+if ~isnumeric(model.lb)
+    EM='The "lb" field must be of type "double"';
+    dispEM(EM,throwErrors);
+end
+if ~isnumeric(model.ub)
+    EM='The "ub" field must be of type "double"';
+    dispEM(EM,throwErrors);
+end
+if ~isnumeric(model.rev)
+    EM='The "rev" field must be of type "double"';
+    dispEM(EM,throwErrors);
+end
+if ~isnumeric(model.c)
+    EM='The "c" field must be of type "double"';
+    dispEM(EM,throwErrors);
+end
+if ~isnumeric(model.b)
+    EM='The "b" field must be of type "double"';
+    dispEM(EM,throwErrors);
+end
+if ~iscellstr(model.comps)
+    EM='The "comps" field must be a cell array of strings';
+    dispEM(EM,throwErrors);
+end
+if ~isnumeric(model.metComps)
+    EM='The "metComps" field must be of type "double"';
+    dispEM(EM,throwErrors);
+end
+if isfield(model,'compNames')
+    if ~iscellstr(model.compNames)
+        EM='The "compNames" field must be a cell array of strings';
+        dispEM(EM,throwErrors);
+    end
+end
+if isfield(model,'compOutside')
+    if ~iscellstr(model.compOutside)
+        EM='The "compOutside" field must be a cell array of strings';
+        dispEM(EM,throwErrors);
+    end
+end
+if isfield(model,'rxnNames')
+    if ~iscellstr(model.rxnNames)
+        EM='The "rxnNames" field must be a cell array of strings';
+        dispEM(EM,throwErrors);
+    end
+end
+if isfield(model,'metNames')
+    if ~iscellstr(model.metNames)
+        EM='The "metNames" field must be a cell array of strings';
+        dispEM(EM,throwErrors);
+    end
+end
+if isfield(model,'genes')
+    if ~iscellstr(model.genes)
+        EM='The "genes" field must be a cell array of strings';
+        dispEM(EM,throwErrors);
+    end
+end
+if isfield(model,'rxnGeneMat')
+    if ~isnumeric(model.rxnGeneMat)
+        EM='The "rxnGeneMat" field must be of type "double"';
+        dispEM(EM,throwErrors);
+    end
+end
+if isfield(model,'grRules')
+    if ~iscellstr(model.grRules)
+        EM='The "grRules" field must be a cell array of strings';
+        dispEM(EM,throwErrors);
+    end
+end
+if isfield(model,'rxnComps')
+    if ~isnumeric(model.rxnComps)
+        EM='The "rxnComps" field must be of type "double"';
+        dispEM(EM,throwErrors);
+    end
+end
+if isfield(model,'inchis')
+    if ~iscellstr(model.inchis)
+        EM='The "inchis" field must be a cell array of strings';
+        dispEM(EM,throwErrors);
+    end
+end
+if isfield(model,'metFormulas')
+    if ~iscellstr(model.metFormulas)
+        EM='The "metFormulas" field must be a cell array of strings';
+        dispEM(EM,throwErrors);
+    end
+end
+if isfield(model,'metCharges')
+    if ~isnumeric(model.metCharges)
+        EM='The "metCharges" field must be a double';
+        dispEM(EM,throwErrors);
+    end
+end
+if isfield(model,'subSystems')
+    if ~iscellstr(model.subSystems)
+        EM='The "subSystems" field must be a cell array';
+        dispEM(EM,throwErrors);
+    end
+end
+if isfield(model,'eccodes')
+    if ~iscellstr(model.eccodes)
+        EM='The "eccodes" field must be a cell array of strings';
+        dispEM(EM,throwErrors);
+    end
+end
+if isfield(model,'unconstrained')
+    if ~isnumeric(model.unconstrained)
+        EM='The "unconstrained" field must be of type "double"';
+        dispEM(EM,throwErrors);
+    end
+end
+if isfield(model,'rxnNotes')
+    if ~iscellstr(model.rxnNotes)
+        EM='The "rxnNotes" field must be a cell array of strings';
+        dispEM(EM,throwErrors);
+    end
+end
+if isfield(model,'rxnReferences')
+    if ~iscellstr(model.rxnReferences)
+        EM='The "rxnReferences" field must be a cell array of strings';
+        dispEM(EM,throwErrors);
+    end
+end
+if isfield(model,'rxnConfidenceScores')
+    if ~iscellstr(model.rxnConfidenceScores)
+        EM='The "rxnConfidenceScores" field must be a cell array of strings';
+        dispEM(EM,throwErrors);
+    end
+end
+
+%Empty strings
+if isempty(model.id)
+    EM='The "id" field cannot be empty';
+    dispEM(EM,throwErrors);
+end
+if any(cellfun(@isempty,model.rxns))
+    EM='The model contains empty reaction IDs';
+    dispEM(EM,throwErrors);
+end
+if any(cellfun(@isempty,model.mets))
+    EM='The model contains empty metabolite IDs';
+    dispEM(EM,throwErrors);
+end
+if any(cellfun(@isempty,model.comps))
+    EM='The model contains empty compartment IDs';
+    dispEM(EM,throwErrors);
+end
+EM='The following metabolites have empty names:';
+dispEM(EM,throwErrors,model.mets(cellfun(@isempty,model.metNames)),trimWarnings);
+
+if isfield(model,'genes')
+    if any(cellfun(@isempty,model.genes))
+        EM='The model contains empty gene IDs';
+        dispEM(EM,throwErrors);
+    end
+end
+
+%Duplicates
+EM='The following reaction IDs are duplicates:';
+dispEM(EM,throwErrors,model.rxns(duplicates(model.rxns)),trimWarnings);
+EM='The following metabolite IDs are duplicates:';
+dispEM(EM,throwErrors,model.mets(duplicates(model.mets)),trimWarnings);
+EM='The following compartment IDs are duplicates:';
+dispEM(EM,throwErrors,model.comps(duplicates(model.comps)),trimWarnings);
+if isfield(model,'genes')
+    EM='The following genes are duplicates:';
+    dispEM(EM,throwErrors,model.genes(duplicates(model.genes)),trimWarnings);
+end
+metInComp=strcat(model.metNames,'[',model.comps(model.metComps),']');
+EM='The following metabolites already exist in the same compartment:';
+dispEM(EM,throwErrors,metInComp(duplicates(metInComp)),trimWarnings);
+
+%Elements never used (print only as warnings
+EM='The following reactions are empty (no involved metabolites):';
+dispEM(EM,false,model.rxns(~any(model.S,1)),trimWarnings);
+'The following metabolites are never used in a reaction:';
+dispEM(EM,false,model.mets(~any(model.S,2)),trimWarnings);
+if isfield(model,'genes')
+    EM='The following genes are not associated to a reaction:';
+    dispEM(EM,false,model.genes(~any(model.rxnGeneMat,1)),trimWarnings);
+end
+I=true(numel(model.comps),1);
+I(model.metComps)=false;
+EM='The following compartments contain no metabolites:';
+dispEM(EM,false,model.comps(I),trimWarnings);
+
+%Contradicting bounds
+EM='The following reactions have contradicting bounds:';
+dispEM(EM,throwErrors,model.rxns(model.lb>model.ub),trimWarnings);
+EM='The following reactions have bounds contradicting their reversibility:';
+dispEM(EM,throwErrors,model.rxns(model.lb<0 & model.rev==0),trimWarnings);
+
+%Mapping of compartments
+if isfield(model,'compOutside')
+    EM='The following compartments are in "compOutside" but not in "comps":';
+    dispEM(EM,throwErrors,setdiff(model.compOutside,[{''};model.comps]),trimWarnings);
+end
+
+%Met names which start with number
+I=false(numel(model.metNames),1);
+for i=1:numel(model.metNames)
+   index=strfind(model.metNames{i},' ');
+   if any(index)
+       if any(str2double(model.metNames{i}(1:index(1)-1)))
+           I(i)=true;
+       end
+   end
+end
+EM='The following metabolite names begin with a number directly followed by space:';
+dispEM(EM,throwErrors,model.mets(I),trimWarnings);
+
+%Non-parseable composition
+if isfield(model,'metFormulas')
+    [~, ~, exitFlag]=parseFormulas(model.metFormulas,true,false);
+    EM='The composition for the following metabolites could not be parsed:';
+    dispEM(EM,false,model.mets(exitFlag==-1),trimWarnings);
+end
+
+%Check if there are metabolites with different names but the same MIRIAM
+%codes
+if isfield(model,'metMiriams')
+    miriams=containers.Map();
+    for i=1:numel(model.mets)
+       if ~isempty(model.metMiriams{i})
+          %Loop through and add for each miriam
+          for j=1:numel(model.metMiriams{i}.name)
+             %Get existing metabolite indexes
+             current=strcat(model.metMiriams{i}.name{j},'/',model.metMiriams{i}.value{j});
+             if isKey(miriams,current)
+                 existing=miriams(current);
+             else
+                 existing=[];
+             end
+             miriams(current)=[existing;i];
+          end
+       end
+    end
+
+    %Get all keys
+    allMiriams=keys(miriams);
+
+    hasMultiple=false(numel(allMiriams),1);
+    for i=1:numel(allMiriams)
+        if numel(miriams(allMiriams{i}))>1
+           %Check if they all have the same name
+           if numel(unique(model.metNames(miriams(allMiriams{i}))))>1
+               hasMultiple(i)=true;
+           end
+        end
+    end
+
+    %Print output
+    EM='The following MIRIAM strings are associated to more than one unique metabolite name:';
+    dispEM(EM,false,allMiriams(hasMultiple));
+end
+
+%Check if there are metabolites with different names but the same InChI
+%codes
+if isfield(model,'inchis')
+    inchis=containers.Map();
+    for i=1:numel(model.mets)
+       if ~isempty(model.inchis{i})
+         %Get existing metabolite indexes
+         if isKey(inchis,model.inchis{i})
+             existing=inchis(model.inchis{i});
+         else
+             existing=[];
+         end
+         inchis(model.inchis{i})=[existing;i];
+       end
+    end
+
+    %Get all keys
+    allInchis=keys(inchis);
+
+    hasMultiple=false(numel(allInchis),1);
+    for i=1:numel(allInchis)
+        if numel(inchis(allInchis{i}))>1
+           %Check if they all have the same name
+           if numel(unique(model.metNames(inchis(allInchis{i}))))>1
+               hasMultiple(i)=true;
+           end
+        end
+    end
+
+    %Print output
+    EM='The following InChI strings are associated to more than one unique metabolite name:';
+    dispEM(EM,false,allInchis(hasMultiple));
+end
+end
+
+function I=duplicates(strings)
+    I=false(numel(strings),1);
+    [J, K]=unique(strings);
+    if numel(J)~=numel(strings)
+        L=1:numel(strings);
+        L(K)=[];
+        I(L)=true;
+    end
+end