function hpaData=parseHPA(fileName, version)
% parseHPA
%   Parses a database dump of the Human Protein Atlas (HPA)
%
%   fileName            comma- or tab-separated database dump of HPA. For details
%                       regarding the format, see
%                       http://www.proteinatlas.org/about/download.
%   version             version of HPA [optional, default=17]
%
%   hpaData
%       genes               cell array with the unique gene names. In
%                           version 17 this is the ensamble name, see
%                           geneNames below for the names in ver 17
%       geneNames           cell array with the gene names, indexed the
%                           same way as genes.
%       tissues             cell array with the tissue names. The list may not be
%                           unique, as there can be multiple cell types per tissue
%       celltypes           cell array with the cell type names for each tissue
%       levels              cell array with the unique expression levels
%       types               cell array with the unique evidence types
%       reliabilities       cell array with the unique reliability levels
%
%       gene2Level          gene-to-expression level mapping in sparse matrix form.
%                           The value for element i,j is the index in
%                           hpaData.levels of gene i in cell type j
%       gene2Type           gene-to-evidence type mapping in sparse matrix form.
%                           The value for element i,j is the index in
%                           hpaData.types of gene i in cell type j. Doesn't
%                           exist in version 17.
%       gene2Reliability    gene-to-reliability level mapping in sparse matrix form.
%                           The value for element i,j is the index in
%                           hpaData.reliabilities of gene i in cell type j
%
%
%   Usage: hpaData=parseHPA(fileName)
%
%   Rasmus Agren, 2014-01-08
%   Johan Gustafsson, 2017-10-10

if nargin<2
    version=17; %Change this and add code for more versions when the current HPA version is increased and the format is changed
end;

if (version == 17)
    fid=fopen(fileName,'r');
    hpa=textscan(fid,'%q %q %q %q %q %q','Delimiter','\t');
    fclose(fid);

    %Go through and see if the headers match what was expected
    headers={'Gene' 'Gene name' 'Tissue' 'Cell type' 'Level' 'Reliability'};
    for i=1:numel(headers)
        if ~strcmpi(headers(i),hpa{i}(1))
            EM=['Could not find the header "' headers{i} '". Make sure that the input file matches the format specified at http://www.proteinatlas.org/about/download'];
          dispEM(EM);
        end
        %Remove the header line here
        hpa{i}(1)=[];
    end

    %Get the unique values of each data type
    [hpaData.genes, P, I]=unique(hpa{1});
    hpaData.geneNames=hpa{2}(P); %make this vector use the index as genes
    [~, J, K]=unique(strcat(hpa{3},'€',hpa{4}));
    hpaData.tissues=hpa{3}(J);
    hpaData.celltypes=hpa{4}(J);
    [hpaData.levels, ~, L]=unique(hpa{5});
    [hpaData.reliabilities, ~, N]=unique(hpa{6});

    %Map the data to be sparse matrises instead
    hpaData.gene2Level=sparse(I,K,L,numel(hpaData.genes),numel(hpaData.tissues));
    hpaData.gene2Reliability=sparse(I,K,N,numel(hpaData.genes),numel(hpaData.tissues));
else
    fid=fopen(fileName,'r');
    hpa=textscan(fid,'%q %q %q %q %q %q','Delimiter',',');
    fclose(fid);

    %Go through and see if the headers match what was expected
    headers={'Gene' 'Tissue' 'Cell type' 'Level' 'Expression type' 'Reliability'};
    for i=1:numel(headers)
        if ~strcmpi(headers(i),hpa{i}(1))
            EM=['Could not find the header "' headers{i} '". Make sure that the input file matches the format specified at http://www.proteinatlas.org/about/download'];
          dispEM(EM);
        end
        %Remove the header line here
        hpa{i}(1)=[];
    end
<<<<<<< HEAD
    %Remove the header line here
    hpa{i}(1)=[];
end

%Get the unique values of each data type
[hpaData.genes, ~, I]=unique(hpa{1});
[~, J, K]=unique(strcat(hpa{2},'€',hpa{3}));
hpaData.tissues=hpa{2}(J);
hpaData.celltypes=hpa{3}(J);
[hpaData.levels, ~, L]=unique(hpa{4});
[hpaData.types, ~, M]=unique(hpa{5});
[hpaData.reliabilities, ~, N]=unique(hpa{6});

%Map the data to be sparse matrises instead
hpaData.gene2Level=sparse(I,K,L,numel(hpaData.genes),numel(hpaData.tissues));
hpaData.gene2Type=sparse(I,K,M,numel(hpaData.genes),numel(hpaData.tissues));
hpaData.gene2Reliability=sparse(I,K,N,numel(hpaData.genes),numel(hpaData.tissues));
end

=======

    %Get the unique values of each data type
    [hpaData.genes, ~, I]=unique(hpa{1});
    [~, J, K]=unique(strcat(hpa{2},'€',hpa{3}));
    hpaData.tissues=hpa{2}(J);
    hpaData.celltypes=hpa{3}(J);
    [hpaData.levels, ~, L]=unique(hpa{4});
    [hpaData.types, ~, M]=unique(hpa{5});
    [hpaData.reliabilities, ~, N]=unique(hpa{6});

    %Map the data to be sparse matrises instead
    hpaData.gene2Level=sparse(I,K,L,numel(hpaData.genes),numel(hpaData.tissues));
    hpaData.gene2Type=sparse(I,K,M,numel(hpaData.genes),numel(hpaData.tissues));
    hpaData.gene2Reliability=sparse(I,K,N,numel(hpaData.genes),numel(hpaData.tissues));    
end
>>>>>>> 333020f9
<|MERGE_RESOLUTION|>--- conflicted
+++ resolved
@@ -1,123 +1,100 @@
-function hpaData=parseHPA(fileName, version)
-% parseHPA
-%   Parses a database dump of the Human Protein Atlas (HPA)
-%
-%   fileName            comma- or tab-separated database dump of HPA. For details
-%                       regarding the format, see
-%                       http://www.proteinatlas.org/about/download.
-%   version             version of HPA [optional, default=17]
-%
-%   hpaData
-%       genes               cell array with the unique gene names. In
-%                           version 17 this is the ensamble name, see
-%                           geneNames below for the names in ver 17
-%       geneNames           cell array with the gene names, indexed the
-%                           same way as genes.
-%       tissues             cell array with the tissue names. The list may not be
-%                           unique, as there can be multiple cell types per tissue
-%       celltypes           cell array with the cell type names for each tissue
-%       levels              cell array with the unique expression levels
-%       types               cell array with the unique evidence types
-%       reliabilities       cell array with the unique reliability levels
-%
-%       gene2Level          gene-to-expression level mapping in sparse matrix form.
-%                           The value for element i,j is the index in
-%                           hpaData.levels of gene i in cell type j
-%       gene2Type           gene-to-evidence type mapping in sparse matrix form.
-%                           The value for element i,j is the index in
-%                           hpaData.types of gene i in cell type j. Doesn't
-%                           exist in version 17.
-%       gene2Reliability    gene-to-reliability level mapping in sparse matrix form.
-%                           The value for element i,j is the index in
-%                           hpaData.reliabilities of gene i in cell type j
-%
-%
-%   Usage: hpaData=parseHPA(fileName)
-%
-%   Rasmus Agren, 2014-01-08
-%   Johan Gustafsson, 2017-10-10
-
-if nargin<2
-    version=17; %Change this and add code for more versions when the current HPA version is increased and the format is changed
-end;
-
-if (version == 17)
-    fid=fopen(fileName,'r');
-    hpa=textscan(fid,'%q %q %q %q %q %q','Delimiter','\t');
-    fclose(fid);
-
-    %Go through and see if the headers match what was expected
-    headers={'Gene' 'Gene name' 'Tissue' 'Cell type' 'Level' 'Reliability'};
-    for i=1:numel(headers)
-        if ~strcmpi(headers(i),hpa{i}(1))
-            EM=['Could not find the header "' headers{i} '". Make sure that the input file matches the format specified at http://www.proteinatlas.org/about/download'];
-          dispEM(EM);
-        end
-        %Remove the header line here
-        hpa{i}(1)=[];
-    end
-
-    %Get the unique values of each data type
-    [hpaData.genes, P, I]=unique(hpa{1});
-    hpaData.geneNames=hpa{2}(P); %make this vector use the index as genes
-    [~, J, K]=unique(strcat(hpa{3},'€',hpa{4}));
-    hpaData.tissues=hpa{3}(J);
-    hpaData.celltypes=hpa{4}(J);
-    [hpaData.levels, ~, L]=unique(hpa{5});
-    [hpaData.reliabilities, ~, N]=unique(hpa{6});
-
-    %Map the data to be sparse matrises instead
-    hpaData.gene2Level=sparse(I,K,L,numel(hpaData.genes),numel(hpaData.tissues));
-    hpaData.gene2Reliability=sparse(I,K,N,numel(hpaData.genes),numel(hpaData.tissues));
-else
-    fid=fopen(fileName,'r');
-    hpa=textscan(fid,'%q %q %q %q %q %q','Delimiter',',');
-    fclose(fid);
-
-    %Go through and see if the headers match what was expected
-    headers={'Gene' 'Tissue' 'Cell type' 'Level' 'Expression type' 'Reliability'};
-    for i=1:numel(headers)
-        if ~strcmpi(headers(i),hpa{i}(1))
-            EM=['Could not find the header "' headers{i} '". Make sure that the input file matches the format specified at http://www.proteinatlas.org/about/download'];
-          dispEM(EM);
-        end
-        %Remove the header line here
-        hpa{i}(1)=[];
-    end
-<<<<<<< HEAD
-    %Remove the header line here
-    hpa{i}(1)=[];
-end
-
-%Get the unique values of each data type
-[hpaData.genes, ~, I]=unique(hpa{1});
-[~, J, K]=unique(strcat(hpa{2},'€',hpa{3}));
-hpaData.tissues=hpa{2}(J);
-hpaData.celltypes=hpa{3}(J);
-[hpaData.levels, ~, L]=unique(hpa{4});
-[hpaData.types, ~, M]=unique(hpa{5});
-[hpaData.reliabilities, ~, N]=unique(hpa{6});
-
-%Map the data to be sparse matrises instead
-hpaData.gene2Level=sparse(I,K,L,numel(hpaData.genes),numel(hpaData.tissues));
-hpaData.gene2Type=sparse(I,K,M,numel(hpaData.genes),numel(hpaData.tissues));
-hpaData.gene2Reliability=sparse(I,K,N,numel(hpaData.genes),numel(hpaData.tissues));
-end
-
-=======
-
-    %Get the unique values of each data type
-    [hpaData.genes, ~, I]=unique(hpa{1});
-    [~, J, K]=unique(strcat(hpa{2},'€',hpa{3}));
-    hpaData.tissues=hpa{2}(J);
-    hpaData.celltypes=hpa{3}(J);
-    [hpaData.levels, ~, L]=unique(hpa{4});
-    [hpaData.types, ~, M]=unique(hpa{5});
-    [hpaData.reliabilities, ~, N]=unique(hpa{6});
-
-    %Map the data to be sparse matrises instead
-    hpaData.gene2Level=sparse(I,K,L,numel(hpaData.genes),numel(hpaData.tissues));
-    hpaData.gene2Type=sparse(I,K,M,numel(hpaData.genes),numel(hpaData.tissues));
-    hpaData.gene2Reliability=sparse(I,K,N,numel(hpaData.genes),numel(hpaData.tissues));    
-end
->>>>>>> 333020f9
+function hpaData=parseHPA(fileName, version)
+% parseHPA
+%   Parses a database dump of the Human Protein Atlas (HPA)
+%
+%   fileName            comma- or tab-separated database dump of HPA. For details
+%                       regarding the format, see
+%                       http://www.proteinatlas.org/about/download.
+%   version             version of HPA [optional, default=17]
+%
+%   hpaData
+%       genes               cell array with the unique gene names. In
+%                           version 17 this is the ensamble name, see
+%                           geneNames below for the names in ver 17
+%       geneNames           cell array with the gene names, indexed the
+%                           same way as genes.
+%       tissues             cell array with the tissue names. The list may not be
+%                           unique, as there can be multiple cell types per tissue
+%       celltypes           cell array with the cell type names for each tissue
+%       levels              cell array with the unique expression levels
+%       types               cell array with the unique evidence types
+%       reliabilities       cell array with the unique reliability levels
+%
+%       gene2Level          gene-to-expression level mapping in sparse matrix form.
+%                           The value for element i,j is the index in
+%                           hpaData.levels of gene i in cell type j
+%       gene2Type           gene-to-evidence type mapping in sparse matrix form.
+%                           The value for element i,j is the index in
+%                           hpaData.types of gene i in cell type j. Doesn't
+%                           exist in version 17.
+%       gene2Reliability    gene-to-reliability level mapping in sparse matrix form.
+%                           The value for element i,j is the index in
+%                           hpaData.reliabilities of gene i in cell type j
+%
+%
+%   Usage: hpaData=parseHPA(fileName)
+%
+%   Johan Gustafsson, 2017-10-10
+
+if nargin<2
+    version=17; %Change this and add code for more versions when the current HPA version is increased and the format is changed
+end;
+
+if (version == 17)
+    fid=fopen(fileName,'r');
+    hpa=textscan(fid,'%q %q %q %q %q %q','Delimiter','\t');
+    fclose(fid);
+
+    %Go through and see if the headers match what was expected
+    headers={'Gene' 'Gene name' 'Tissue' 'Cell type' 'Level' 'Reliability'};
+    for i=1:numel(headers)
+        if ~strcmpi(headers(i),hpa{i}(1))
+            EM=['Could not find the header "' headers{i} '". Make sure that the input file matches the format specified at http://www.proteinatlas.org/about/download'];
+          dispEM(EM);
+        end
+        %Remove the header line here
+        hpa{i}(1)=[];
+    end
+
+    %Get the unique values of each data type
+    [hpaData.genes, P, I]=unique(hpa{1});
+    hpaData.geneNames=hpa{2}(P); %make this vector use the index as genes
+    [~, J, K]=unique(strcat(hpa{3},'€',hpa{4}));
+    hpaData.tissues=hpa{3}(J);
+    hpaData.celltypes=hpa{4}(J);
+    [hpaData.levels, ~, L]=unique(hpa{5});
+    [hpaData.reliabilities, ~, N]=unique(hpa{6});
+
+    %Map the data to be sparse matrises instead
+    hpaData.gene2Level=sparse(I,K,L,numel(hpaData.genes),numel(hpaData.tissues));
+    hpaData.gene2Reliability=sparse(I,K,N,numel(hpaData.genes),numel(hpaData.tissues));
+else
+    fid=fopen(fileName,'r');
+    hpa=textscan(fid,'%q %q %q %q %q %q','Delimiter',',');
+    fclose(fid);
+
+    %Go through and see if the headers match what was expected
+    headers={'Gene' 'Tissue' 'Cell type' 'Level' 'Expression type' 'Reliability'};
+    for i=1:numel(headers)
+        if ~strcmpi(headers(i),hpa{i}(1))
+            EM=['Could not find the header "' headers{i} '". Make sure that the input file matches the format specified at http://www.proteinatlas.org/about/download'];
+          dispEM(EM);
+        end
+        %Remove the header line here
+        hpa{i}(1)=[];
+    end
+
+    %Get the unique values of each data type
+    [hpaData.genes, ~, I]=unique(hpa{1});
+    [~, J, K]=unique(strcat(hpa{2},'€',hpa{3}));
+    hpaData.tissues=hpa{2}(J);
+    hpaData.celltypes=hpa{3}(J);
+    [hpaData.levels, ~, L]=unique(hpa{4});
+    [hpaData.types, ~, M]=unique(hpa{5});
+    [hpaData.reliabilities, ~, N]=unique(hpa{6});
+
+    %Map the data to be sparse matrises instead
+    hpaData.gene2Level=sparse(I,K,L,numel(hpaData.genes),numel(hpaData.tissues));
+    hpaData.gene2Type=sparse(I,K,M,numel(hpaData.genes),numel(hpaData.tissues));
+    hpaData.gene2Reliability=sparse(I,K,N,numel(hpaData.genes),numel(hpaData.tissues));    
+end